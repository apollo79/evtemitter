--- conflicted
+++ resolved
@@ -24,12 +24,9 @@
     });
 
     emitter.emit("ping");
-<<<<<<< HEAD
-=======
 
     emitter.on("pong", (detail) => {
         console.log("pong: ", detail);
->>>>>>> d506a12f
 
         assertEquals(detail, "hello");
     });
@@ -64,13 +61,8 @@
 Deno.test("once", () => {
     const ee = new EventEmitter<Events>();
 
-<<<<<<< HEAD
-    ee.once("pong", (event) => {
-        assertEquals(event.detail, "bar");
-=======
     ee.once("pong", (detail) => {
         assertEquals(detail, "bar");
->>>>>>> d506a12f
     });
 
     ee.emit("pong", "bar");
@@ -194,20 +186,18 @@
     cleanup2();
 });
 
-<<<<<<< HEAD
-=======
 Deno.test("getListeners", () => {
     const ee = new EventEmitter<Events>();
 
-    const cb1 = () => { };
-
-    const cb2 = () => { };
+    const cb1 = () => {};
+
+    const cb2 = () => {};
 
     ee.on("pong", cb1);
 
     ee.addEventListener("pong", cb2);
 
-    ee.addEventListener("ping", () => { });
+    ee.addEventListener("ping", () => {});
 
     let listeners = ee.getListeners();
 
@@ -242,7 +232,6 @@
     assertEquals(listeners.size, 0);
 });
 
->>>>>>> d506a12f
 // https://github.com/jsejcksn/deno-utils/blob/main/event.test.ts
 
 Deno.test("EventEmitter.createEvent", async (ctx) => {
@@ -317,10 +306,7 @@
 
     await ctx.step('"subscribe" method returns "unsubscribe" function', () => {
         const target = new EventEmitter<CountMap>();
-<<<<<<< HEAD
-=======
-
->>>>>>> d506a12f
+
         let count = 0;
 
         const unsubscribe = target.subscribe("adjustCount", (payload) => {
