// https://stackoverflow.com/questions/71224221/class-extending-eventemitter-with-type-parameter#comment125936600_71224221

export type Fn<
    Params extends readonly unknown[] = readonly unknown[],
    Result = unknown,
> = (...params: Params) => Result;

export type TypedCustomEvent<Type extends string, Detail = unknown> =
    & CustomEvent<Detail>
    & { type: Type };

export type CustomEventCallbackAddEventListener<
    Type extends string = string,
    Detail = unknown,
> = Fn<[event: TypedCustomEvent<Type, Detail>], void>;

export type CustomEventCallbackOn<
    Type extends string = string,
    Detail = unknown,
> = Fn<[event: TypedCustomEvent<Type, Detail>["detail"]], void>;

export type EventCallbackFromCustomEvent<
    T extends TypedCustomEvent<string, unknown>,
> = Fn<[event: T], void>;

export type CustomEventMap = Record<string, unknown>;

export type EventTargetCompatible = Extract<
    Parameters<EventTarget["addEventListener"]>[1],
    Fn
>;

type CustomEventDetailParameter<
    T extends Record<string, unknown>,
    K extends keyof T,
> = (
    unknown extends T[K] ? [detail?: unknown]
        : undefined extends T[K] ? [detail?: T[K]]
        : T[K] extends never ? []
        : [detail: T[K]]
);

type CustomEventListenerMap<Type extends string = string, Detail = unknown> =
    Map<
        | CustomEventCallbackOn<Type, Detail>
        | CustomEventCallbackAddEventListener<Type, Detail>,
        CustomEventCallbackAddEventListener<Type, Detail>
    >;

export class EventEmitter<T extends CustomEventMap = Record<never, never>>
    extends EventTarget {
    /**
     * @var __listeners__ A Map with all listeners, sorted by event
     */
    protected __listeners__: Map<
        string,
        // deno-lint-ignore no-explicit-any
        CustomEventListenerMap<string, any>
    > = new Map();

    static createEvent<Type extends string, Detail>(
        type: Type,
        detail?: Detail,
        init?: Omit<CustomEventInit, "detail">,
    ): TypedCustomEvent<Type, Detail> {
        const evInit = { ...init, detail };

        return new CustomEvent(type, evInit) as TypedCustomEvent<Type, Detail>;
    }

    static detailPasser<T extends CustomEventMap, K extends keyof T & string>(
        callback: CustomEventCallbackOn<K, T[K]>,
    ) {
        const call = (event: TypedCustomEvent<K, T[K]>): void => {
            callback(event.detail);
        };

        return call;
    }

    protected getOrCreateListeners<K extends keyof T & string>(
        type: K,
        // deno-lint-ignore no-explicit-any
    ): CustomEventListenerMap<K, any> {
        if (!this.__listeners__.has(type)) {
            this.__listeners__.set(type, new Map());
        }

        return this.__listeners__.get(type)!;
    }

    /**
     * add a callback to an event or multiple events
     * @param type the event name the callback should listen to
     * @param callback the callback to execute when the event is dispatched
     * @param options event options {@link EventTarget["addEventListener"]}
     */
    // @ts-expect-error <different implementation>
    addEventListener<K extends keyof T & string>(
        type: K,
        callback: CustomEventCallbackAddEventListener<K, T[K]>,
        options?: Parameters<EventTarget["addEventListener"]>[2],
    ): this {
        super.addEventListener(
            type,
            callback as EventTargetCompatible,
            options,
        );

        this
            .getOrCreateListeners(type)
            .set(callback, callback);

        return this;
    }

    /**
     * add a callback to an event
     * @param type the event name the callback should listen to
     * @param callback the callback to execute when the event is dispatched
     * @param options event options {@link EventTarget["addEventListener"]}
     */
    on<K extends keyof T & string>(
        type: K,
        callback: CustomEventCallbackOn<K, T[K]>,
        options?: Parameters<EventTarget["addEventListener"]>[2],
    ): this;

    /**
     * add a callback to multiple events
     * @param types an array of the event names the callback should listen to
     * @param callback the callback to execute when the event is dispatched
     * @param options event options {@link EventTarget["addEventListener"]}
     */
    on<K extends keyof T & string>(
        types: K[],
        callback: CustomEventCallbackOn<K, T[K]>,
        options?: Parameters<EventTarget["addEventListener"]>[2],
    ): this;

    on<K extends keyof T & string>(
        types: K | K[],
        callback: CustomEventCallbackOn<K, T[K]>,
        options?: Parameters<EventTarget["addEventListener"]>[2],
    ) {
        const detailOnly = EventEmitter.detailPasser(callback);

        const addCallback = (type: K) => {
            super.addEventListener(
                type,
                detailOnly as EventTargetCompatible,
                options,
            );

            this
                .getOrCreateListeners(type)
                .set(callback, detailOnly);
        };

        if (typeof types === "string") {
            addCallback(types);
        } else {
            types.forEach((type) => {
                addCallback(type);
            });
        }

        return this;
    }

    /**
     * add a callback to an event only once. After that, the listener is removed.
     * @param type the event name the callback should listen to
     * @param callback the callback to execute when the event is dispatched
     * @param options event options {@link EventTarget["addEventListener"]}
     */
    once<K extends keyof T & string>(
        type: K,
        callback: CustomEventCallbackOn<K, T[K]>,
        options?: Parameters<EventTarget["addEventListener"]>[2],
    ): this;

    /**
     * add a callback to multiple events only once. After that, the listener is removed.
     * @param types an array of the event names the callback should listen to
     * @param callback the callback to execute when the event is dispatched
     * @param options event options {@link EventTarget["addEventListener"]}
     */
    once<K extends keyof T & string>(
        types: K[],
        callback: CustomEventCallbackOn<K, T[K]>,
        options?: Parameters<EventTarget["addEventListener"]>[2],
    ): this;

    /**
     * add a callback to one or multiple events only once. After that, the listener is removed.
     * @param types an array of the event names the callback should be listen to
     * @param callback the callback to execute when the event is dispatched
     * @param options event options {@link EventTarget["addEventListener"]}
     */
    once<K extends keyof T & string>(
        types: K | K[],
        callback: CustomEventCallbackOn<K, T[K]>,
        options?: Parameters<EventTarget["addEventListener"]>[2],
    ): this {
<<<<<<< HEAD
        options = Object.assign(
            options,
            { once: true },
        );

        this.addEventListener(
            types,
            callback,
            options,
=======
        options ||= {};

        this.on(
            // @ts-expect-error <crazy, there are two overloads, but it is not ok for typescript>
            types, // 🤔
            callback,
            Object.assign(
                options,
                {
                    once: true,
                },
            ),
>>>>>>> eb2f89b9
        );

        return this;
    }

    // @ts-expect-error <different implementation>
    removeEventListener<K extends keyof T & string>(
        type: K,
        callback:
            | CustomEventCallbackAddEventListener<K, T[K]>
            | CustomEventCallbackOn<K, T[K]>,
        options?: Parameters<EventTarget["removeEventListener"]>[2],
    ): this {
        const realCb = this.__listeners__.get(type)?.get(callback);

        if (realCb) {
            super.removeEventListener(
                type,
                this.__listeners__.get(type)!.get(
                    callback,
                )! as EventTargetCompatible,
                options,
            );

            this
                .getOrCreateListeners(type)
                .delete(callback);
        }

        return this;
    }

    /**
     * remove all EventListeners
     */
    off<K extends keyof T & string>(): this;

    /**
     * remove all EventListeners for a specific event
     * @param type the name of the event all listeners should be removed
     */
    off<K extends keyof T & string>(
        type: K,
    ): this;

    /**
     * remove all EventListeners for multiple specific events
     * @param types an array of events for who all listeners should be removed
     */
    off<K extends keyof T & string>(
        types: K[],
    ): this;

    /**
     * remove a specific EventListener for a specific event
     * @param type the name of the event for that all listeners should be removed
     * @param callback the callback function to remove
     */
    off<K extends keyof T & string>(
        type: K,
        callback:
            | CustomEventCallbackOn<K, T[K]>
            | CustomEventCallbackAddEventListener<K, T[K]>,
    ): this;

    /**
     * remove a specific EventListener for multiple specific events
     * @param types an array of events for who all listeners should be removed
     * @param callback the callback function to remove
     */
    off<K extends keyof T & string>(
        types: K[],
        callback:
            | CustomEventCallbackOn<K, T[K]>
            | CustomEventCallbackAddEventListener<K, T[K]>,
    ): this;

    off<K extends keyof T & string>(
        types?: K | K[],
        callback?:
            | CustomEventCallbackOn<K, T[K]>
            | CustomEventCallbackAddEventListener<K, T[K]>,
    ): this {
        const doRemove = (
            type: K,
            optionalCallback?: CustomEventCallbackAddEventListener<K, T[K]>,
        ) => {
            const cb = optionalCallback ?? callback;

            if (cb) {
                this.removeEventListener(type, cb);
            }
        };

        // remove all EventListeners
        if (!types && !callback) {
            this.__listeners__.forEach((map, type) => {
                map.forEach((_value, callback) => {
                    doRemove(type as K, callback);
                });
            });

            this.__listeners__.clear();
        } // remove all EventListeners for specific event(s)
        else if (types && !callback) {
            const removeAllForOneType = (type: K) => {
                const listeners = this.__listeners__.get(type);

                listeners?.forEach((listener) => {
                    doRemove(type, listener);
                });

                this.__listeners__.delete(type);
            };

            if (typeof types === "string") {
                removeAllForOneType(types);
            } else {
                types.forEach((type) => {
                    removeAllForOneType(type);
                });
            }
        } // remove specific EventListener for specific event(s)
        else if (types && callback) {
            if (typeof types === "string") {
                doRemove(types);
            } else {
                types.forEach((type) => {
                    doRemove(type);
                });
            }
        } // unknown case
        else {
            throw new Error("Unknown case for removing event!");
        }

        return this;
    }

    /**
     * @param type the name of the event
     * @returns Dispatches a synthetic event event to target and returns true
     * if either event's cancelable attribute value is false or its preventDefault() method was not invoked,
     * and false otherwise.
     */
    dispatchEvent<E extends Event>(type: E): boolean {
        return super.dispatchEvent(type);
    }

    /**
     * Alias for emit
     */
    dispatch = this.emit;

    /**
     * Emit an event with given detail
     * Calls all listeners that listen to the emitted event
     * @param type name of the event
     * @param param1 the detail that should be applied to the event
     * @returns a Promise that resolves with this
     */
    emit<K extends keyof T & string>(
        type: K,
        ...[detail]: CustomEventDetailParameter<T, K>
    ): this {
        const event = EventEmitter.createEvent(
            type,
            detail,
        );

        this.dispatchEvent(event);

        return this;
    }

    /**
     * wait for an event to be dispatched
     * @param type the typed name of the event
     */
    pull<K extends keyof T & string>(type: K): Promise<T[K]>;

    /**
     * wait for an event to be dispatched and reject after a specific amount of milliseconds
     * @param type the typed name of the event
     * @param timeout optional timeout
     */

    pull<K extends keyof T & string>(type: K, timeout: number): Promise<T[K]>;

    pull<K extends keyof T & string>(type: K, timeout?: number): Promise<T[K]> {
        return new Promise((resolve, reject) => {
            let timeoutId: number | null;

            this.once(type, (event) => {
                timeoutId && clearTimeout(timeoutId);

                resolve(event);
            });

            if (timeout) {
                timeoutId = setTimeout(() => {
                    clearTimeout(timeoutId!);

                    reject("Timed out!");
                });
            }
        });
    }

    /**
     * same as emit. Used for pub / sub conventions
     */
    publish = this.emit;

    /**
     * Subscribe method.
     * Returns a cleanup function to remove the added EventListener
     * @param type the event name the callback should listen to
     * @param callback the callback to execute when the event is dispatched
     * @param options event options {@link EventTarget["addEventListener"]}
     * @returns cleanup function
     */
    subscribe<K extends keyof T & string>(
        type: K,
        callback: CustomEventCallbackOn<K, T[K]>,
        options?: Parameters<EventTarget["addEventListener"]>[2],
    ): Fn<never, void> {
        this.on(type, callback, options);

        return () => {
            this.off(type, callback);
        };
    }

    /**
     * Get all EventListeners for a specific Event
     * @param type the event name
     */
    getListeners<K extends keyof T & string>(
        type: K,
    ): Set<CustomEventCallbackAddEventListener | CustomEventCallbackOn>;

    /**
     * Get all EventListeners
     */
    getListeners(): Map<
        string,
        Set<CustomEventCallbackAddEventListener | CustomEventCallbackOn>
    >;

    getListeners<K extends keyof T & string>(
        type?: K,
    ):
        | Set<
            | CustomEventCallbackAddEventListener<string, unknown>
            | CustomEventCallbackOn<string, unknown>
        >
        | Map<
            string,
            Set<
                | CustomEventCallbackAddEventListener<string, unknown>
                | CustomEventCallbackOn<string, unknown>
            >
        > {
        const getListenersOfType = (type: string) => {
            const listeners = new Set<
                CustomEventCallbackAddEventListener | CustomEventCallbackOn
            >();

            const listenersSet = this.__listeners__.get(type);

            if (listenersSet) {
                for (const listener of listenersSet.values()) {
                    listeners.add(listener);
                }
            }

            return listeners;
        };

        if (!type) {
            const listeners = new Map<
                string,
                Set<CustomEventCallbackAddEventListener | CustomEventCallbackOn>
            >();

            const entries = this.__listeners__.entries();

            // console.log(entries, this.__listeners__);

            for (const [type] of entries) {
                // console.log(type);

                listeners.set(type, getListenersOfType(type));
            }

            return listeners;
        }

        return getListenersOfType(type);
    }
}

export default EventEmitter;<|MERGE_RESOLUTION|>--- conflicted
+++ resolved
@@ -203,17 +203,6 @@
         callback: CustomEventCallbackOn<K, T[K]>,
         options?: Parameters<EventTarget["addEventListener"]>[2],
     ): this {
-<<<<<<< HEAD
-        options = Object.assign(
-            options,
-            { once: true },
-        );
-
-        this.addEventListener(
-            types,
-            callback,
-            options,
-=======
         options ||= {};
 
         this.on(
@@ -226,7 +215,6 @@
                     once: true,
                 },
             ),
->>>>>>> eb2f89b9
         );
 
         return this;
